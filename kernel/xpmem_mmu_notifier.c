--- conflicted
+++ resolved
@@ -66,7 +66,6 @@
  * XPMEM only uses the invalidate_range_end() portion. That is, when all pages
  * in the range have been unmapped and the pages have been freed by the VM.
  */
-#if LINUX_VERSION_CODE < KERNEL_VERSION(5, 0, 0)
 static void
 #if LINUX_VERSION_CODE >= KERNEL_VERSION(5, 0, 0)
 xpmem_invalidate_range(struct mmu_notifier *mn,
@@ -76,21 +75,10 @@
                        unsigned long start, unsigned long end)
 #endif
 {
-<<<<<<< HEAD
-#else
-static void
-xpmem_invalidate_range(struct mmu_notifier *mn,
-	               const struct mmu_notifier_range *mnr)
-{
-	struct mm_struct *mm = mnr->mm;
-	unsigned long start  = mnr->start;
-	unsigned long end    = mnr->end;
-=======
 #if LINUX_VERSION_CODE >= KERNEL_VERSION(5, 0, 0)
     unsigned long start = rp->start;
     unsigned long end = rp->end;
     struct mm_struct *mm = rp->mm;
->>>>>>> 59943064
 #endif
 	struct xpmem_thread_group *seg_tg;
 	struct vm_area_struct *vma;
