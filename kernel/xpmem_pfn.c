--- conflicted
+++ resolved
@@ -249,17 +249,10 @@
 	 */
 	if (xpmem_vaddr_to_pte_offset(src_mm, vaddr, NULL) == NULL &&
 	    cpu_to_node(task_cpu(current)) != cpu_to_node(task_cpu(src_task))) {
-<<<<<<< HEAD
 #if LINUX_VERSION_CODE >= KERNEL_VERSION(5, 3, 0)
 		saved_mask = current->cpus_mask;
 #else
 		saved_mask = current->cpus_allowed;
-=======
-#if   LINUX_VERSION_CODE >= KERNEL_VERSION(5, 3, 0)
-        saved_mask = current->cpus_mask;
-#else
-        saved_mask = current->cpus_allowed;
->>>>>>> 59943064
 #endif
 		set_cpus_allowed_ptr(current, cpumask_of(task_cpu(src_task)));
 	}
